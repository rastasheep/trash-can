package app

import (
	"cf"
	"cf/commands"
	"cf/requirements"
	"cf/terminal"
	"fmt"
	"github.com/codegangsta/cli"
)

func NewApp(cmdFactory commands.Factory, reqFactory requirements.Factory) (app *cli.App, err error) {

	cmdRunner := commands.NewRunner(reqFactory)

	app = cli.NewApp()
	app.Name = cf.Name
	app.Usage = cf.Usage
	app.Version = cf.Version
	app.Commands = []cli.Command{
		{
			Name:        "api",
			Description: "Set or view target api url",
			Usage:       fmt.Sprintf("%s api [URL]", cf.Name),
			Action: func(c *cli.Context) {
				cmd, _ := cmdFactory.GetByCmdName("api")
				cmdRunner.Run(cmd, c)
			},
		},
		{
			Name:        "app",
			Description: "Display health and status for app",
			Usage:       fmt.Sprintf("%s app APP", cf.Name),
			Action: func(c *cli.Context) {
				cmd, _ := cmdFactory.GetByCmdName("app")
				cmdRunner.Run(cmd, c)
			},
		},
		{
			Name:        "apps",
			ShortName:   "a",
			Description: "List all apps in the target space",
			Usage:       fmt.Sprintf("%s apps", cf.Name),
			Action: func(c *cli.Context) {
				cmd, _ := cmdFactory.GetByCmdName("apps")
				cmdRunner.Run(cmd, c)
			},
		},
		{
			Name:        "bind-service",
			ShortName:   "bs",
			Description: "Bind a service instance to an app",
			Usage:       fmt.Sprintf("%s bind-service APP SERVICE_INSTANCE", cf.Name),
			Action: func(c *cli.Context) {
				cmd, _ := cmdFactory.GetByCmdName("bind-service")
				cmdRunner.Run(cmd, c)
			},
		},
		{
			Name:        "create-org",
			ShortName:   "co",
			Description: "Create an org",
			Usage:       fmt.Sprintf("%s create-org ORG", cf.Name),
			Action: func(c *cli.Context) {
				cmd, _ := cmdFactory.GetByCmdName("create-org")
				cmdRunner.Run(cmd, c)
			},
		},
		{
			Name:        "create-service",
			ShortName:   "cs",
			Description: "Create a service instance",
			Usage: fmt.Sprintf("%s create-service SERVICE PLAN SERVICE_INSTANCE\n\n", cf.Name) +
				"EXAMPLE:\n" +
				fmt.Sprintf("   %s create-service cleardb spark clear-db-mine\n\n", cf.Name) +
				"TIP:\n" +
				"   Use 'cf create-user-provided-service' to make user-provided services available to cf apps",
			Action: func(c *cli.Context) {
				cmd, _ := cmdFactory.GetByCmdName("create-service")
				cmdRunner.Run(cmd, c)
			},
		},
		{
			Name:        "create-service-auth-token",
			Description: "Create a service auth token",
			Usage:       fmt.Sprintf("%s create-service-auth-token LABEL PROVIDER TOKEN", cf.Name),
			Action: func(c *cli.Context) {
				cmd, _ := cmdFactory.GetByCmdName("create-service-auth-token")
				cmdRunner.Run(cmd, c)
			},
		},
		{
			Name:        "create-space",
			Description: "Create a space",
			Usage:       fmt.Sprintf("%s create-space SPACE", cf.Name),
			Action: func(c *cli.Context) {
				cmd, _ := cmdFactory.GetByCmdName("create-space")
				cmdRunner.Run(cmd, c)
			},
		},
		{
			Name:        "create-user-provided-service",
			ShortName:   "cups",
			Description: "Make a user-provided service available to cf apps",
			Usage: fmt.Sprintf("%s create-user-provided-service SERVICE_INSTANCE \"comma, separated, parameter, names\"\n", cf.Name) +
				fmt.Sprintf("   %s create-user-provided-service SERVICE_INSTANCE '{\"name\":\"value\",\"name\":\"value\"}'\n\n", cf.Name) +
				"EXAMPLE:\n" +
				fmt.Sprintf("   %s create-user-provided-service oracle-db-mine \"host, port, dbname, username, password\"\n", cf.Name) +
				fmt.Sprintf("   %s create-user-provided-service oracle-db-mine '{\"username\":\"admin\",\"password\":\"pa55woRD\"}'", cf.Name),
			Action: func(c *cli.Context) {
				cmd, _ := cmdFactory.GetByCmdName("create-user-provided-service")
				cmdRunner.Run(cmd, c)
			},
		},
		{
			Name:        "delete",
			ShortName:   "d",
			Description: "Delete an app",
			Usage:       fmt.Sprintf("%s delete -f APP", cf.Name),
			Flags: []cli.Flag{
				cli.BoolFlag{Name: "f", Usage: "Force deletion without confirmation"},
			},
			Action: func(c *cli.Context) {
				cmd, _ := cmdFactory.GetByCmdName("delete")
				cmdRunner.Run(cmd, c)
			},
		},
		{
			Name:        "delete-domain",
			Description: "Delete a domain",
			Usage:       fmt.Sprintf("%s delete-domain DOMAIN", cf.Name),
			Flags: []cli.Flag{
				cli.BoolFlag{Name: "f", Usage: "force deletion without confirmation"},
			},
			Action: func(c *cli.Context) {
				cmd, _ := cmdFactory.GetByCmdName("delete-domain")
				cmdRunner.Run(cmd, c)
			},
		},
		{
			Name:        "delete-org",
			Description: "Delete an org",
			Usage:       fmt.Sprintf("%s delete-org ORG", cf.Name),
			Flags: []cli.Flag{
				cli.BoolFlag{Name: "f", Usage: "Force deletion without confirmation"},
			},
			Action: func(c *cli.Context) {
				cmd, _ := cmdFactory.GetByCmdName("delete-org")
				cmdRunner.Run(cmd, c)
			},
		},
		{
			Name:        "delete-service",
			ShortName:   "ds",
			Description: "Delete a service instance",
			Usage:       fmt.Sprintf("%s delete-service SERVICE", cf.Name),
			Action: func(c *cli.Context) {
				cmd, _ := cmdFactory.GetByCmdName("delete-service")
				cmdRunner.Run(cmd, c)
			},
		},
		{
			Name:        "delete-space",
			Description: "Delete a space",
			Usage:       fmt.Sprintf("%s delete-space SPACE", cf.Name),
			Flags: []cli.Flag{
				cli.BoolFlag{Name: "f", Usage: "Force deletion without confirmation"},
			},
			Action: func(c *cli.Context) {
				cmd, _ := cmdFactory.GetByCmdName("delete-space")
				cmdRunner.Run(cmd, c)
			},
		},
		{
			Name:        "domains",
			Description: "List domains in the target org",
			Usage:       fmt.Sprintf("%s domains", cf.Name),
			Action: func(c *cli.Context) {
				cmd, _ := cmdFactory.GetByCmdName("domains")
				cmdRunner.Run(cmd, c)
			},
		},
		{
			Name:        "env",
			ShortName:   "e",
			Description: "Show all env variables for an app",
			Usage:       fmt.Sprintf("%s env APP", cf.Name),
			Action: func(c *cli.Context) {
				cmd, _ := cmdFactory.GetByCmdName("env")
				cmdRunner.Run(cmd, c)
			},
		},
		{
			Name:        "events",
			Description: "Show recent app events",
			Usage:       fmt.Sprintf("%s events APP", cf.Name),
			Action: func(c *cli.Context) {
				cmd, _ := cmdFactory.GetByCmdName("events")
				cmdRunner.Run(cmd, c)
			},
		},
		{
			Name:        "files",
			ShortName:   "f",
			Description: "Print out a list of files in a directory or the contents of a specific file",
			Usage:       fmt.Sprintf("%s files APP [PATH]", cf.Name),
			Action: func(c *cli.Context) {
				cmd, _ := cmdFactory.GetByCmdName("files")
				cmdRunner.Run(cmd, c)
			},
		},
		{
			Name:        "login",
			ShortName:   "l",
			Description: "Log user in",
			Usage: fmt.Sprintf("%s login [USERNAME] [PASSWORD]\n\n", cf.Name) +
				terminal.WarningColor("WARNING:\n   Providing your password as a command line option is highly discouraged\n   Your password may be visible to others and may be recorded in your shell history\n\n") +
				"EXAMPLE:\n" +
				fmt.Sprintf("   %s login (omit username and password to login interactively -- %s will prompt for both)\n", cf.Name, cf.Name) +
				fmt.Sprintf("   %s login name@example.com pa55woRD (specify username and password to login non-interactively)\n", cf.Name) +
				fmt.Sprintf("   %s login name@example.com \"my password\" (use quotes for passwords with a space)\n", cf.Name) +
				fmt.Sprintf("   %s login name@example.com \"\\\"password\\\"\" (escape quotes if used in password)", cf.Name),
			Action: func(c *cli.Context) {
				cmd, _ := cmdFactory.GetByCmdName("login")
				cmdRunner.Run(cmd, c)
			},
		},
		{
			Name:        "logout",
			ShortName:   "lo",
			Description: "Log user out",
			Usage:       fmt.Sprintf("%s logout", cf.Name),
			Action: func(c *cli.Context) {
				cmd, _ := cmdFactory.GetByCmdName("logout")
				cmdRunner.Run(cmd, c)
			},
		},
		{
			Name:        "logs",
			Description: "Tail or show recent logs for an app",
			Usage:       fmt.Sprintf("%s logs APP", cf.Name),
			Flags: []cli.Flag{
				cli.BoolFlag{Name: "recent", Usage: "dump recent logs instead of tailing"},
			},
			Action: func(c *cli.Context) {
				cmd, _ := cmdFactory.GetByCmdName("logs")
				cmdRunner.Run(cmd, c)
			},
		},
		{
			Name:        "marketplace",
			ShortName:   "m",
			Description: "List available offerings in the marketplace",
			Usage:       fmt.Sprintf("%s marketplace", cf.Name),
			Action: func(c *cli.Context) {
				cmd, _ := cmdFactory.GetByCmdName("marketplace")
				cmdRunner.Run(cmd, c)
			},
		},
		{
			Name:        "map-domain",
			Description: "Map a domain to a space",
			Usage:       fmt.Sprintf("%s map-domain SPACE DOMAIN", cf.Name),
			Action: func(c *cli.Context) {
				cmd, _ := cmdFactory.GetByCmdName("map-domain")
				cmdRunner.Run(cmd, c)
			},
		},
		{
			Name:        "map-route",
			Description: "Add a url route to an app",
			Usage:       fmt.Sprintf("%s map-route APP DOMAIN [-n HOSTNAME]", cf.Name),
			Flags: []cli.Flag{
				cli.StringFlag{Name: "n", Value: "", Usage: "Hostname"},
			},
			Action: func(c *cli.Context) {
				cmd, _ := cmdFactory.GetByCmdName("map-route")
				cmdRunner.Run(cmd, c)
			},
		},
		{
			Name:        "org",
			Description: "Show org info",
			Usage:       fmt.Sprintf("%s org ORG", cf.Name),
			Action: func(c *cli.Context) {
				cmd, _ := cmdFactory.GetByCmdName("org")
				cmdRunner.Run(cmd, c)
			},
		},
		{
			Name:        "orgs",
			ShortName:   "o",
			Description: "List all orgs",
			Usage:       fmt.Sprintf("%s orgs", cf.Name),
			Action: func(c *cli.Context) {
				cmd, _ := cmdFactory.GetByCmdName("orgs")
				cmdRunner.Run(cmd, c)
			},
		},
		{
			Name:        "passwd",
			ShortName:   "pw",
			Description: "Change user password",
			Usage:       fmt.Sprintf("%s passwd", cf.Name),
			Action: func(c *cli.Context) {
				cmd, _ := cmdFactory.GetByCmdName("passwd")
				cmdRunner.Run(cmd, c)
			},
		},
		{
			Name:        "push",
			ShortName:   "p",
			Description: "Push a new app or sync changes to an existing app",
			Usage: fmt.Sprintf("%s push APP [-d DOMAIN] [-n HOST] [-i NUM_INSTANCES]\n", cf.Name) +
				"               [-m MEMORY] [-b URL] [--no-[re]start] [--no-route] [-p PATH]\n" +
				"               [-s STACK] [-c COMMAND]",
			Flags: []cli.Flag{
<<<<<<< HEAD
				cli.StringFlag{"d", "", "Domain (for example: example.com)"},
				cli.StringFlag{"n", "", "Hostname (for example: my-subdomain)"},
				cli.IntFlag{"i", 1, "Number of instances"},
				cli.StringFlag{"m", "128", "Memory limit (for example: 256, 1G, 1024M)"},
				cli.StringFlag{"b", "", "Custom buildpack URL (for example: https://github.com/heroku/heroku-buildpack-play.git)"},
				cli.BoolFlag{"no-start", "Do not start an app after pushing"},
				cli.BoolFlag{"no-restart", "Do not restart an app after pushing"},
				cli.BoolFlag{"no-route", "Do not map a route to this app"},
				cli.StringFlag{"p", "", "Path of app directory or zip file"},
				cli.StringFlag{"s", "", "Stack to use"},
				cli.StringFlag{"c", "", "Startup command"},
=======
				cli.StringFlag{Name: "d", Value: "", Usage: "Domain (for example: example.com)"},
				cli.StringFlag{Name: "n", Value: "", Usage: "Hostname (for example: my-subdomain)"},
				cli.IntFlag{Name: "i", Value: 1, Usage: "Number of instances"},
				cli.StringFlag{Name: "m", Value: "128", Usage: "Memory limit (for example: 256, 1G, 1024M)"},
				cli.StringFlag{Name: "b", Value: "", Usage: "Custom buildpack URL (for example: https://github.com/heroku/heroku-buildpack-play.git)"},
				cli.BoolFlag{Name: "no-start", Usage: "Do not start an app after pushing"},
				cli.BoolFlag{Name: "no-restart", Usage: "Do not restart an app after pushing"},
				cli.StringFlag{Name: "p", Value: "", Usage: "Path of app directory or zip file"},
				cli.StringFlag{Name: "s", Value: "", Usage: "Stack to use"},
				cli.StringFlag{Name: "c", Value: "", Usage: "Startup command"},
>>>>>>> 7f5ffefd
			},
			Action: func(c *cli.Context) {
				cmd, _ := cmdFactory.GetByCmdName("push")
				cmdRunner.Run(cmd, c)
			},
		},
		{
			Name:        "rename",
			Description: "Rename an app",
			Usage:       fmt.Sprintf("%s rename APP NEW_APP", cf.Name),
			Action: func(c *cli.Context) {
				cmd, _ := cmdFactory.GetByCmdName("rename")
				cmdRunner.Run(cmd, c)
			},
		},
		{
			Name:        "rename-org",
			Description: "Rename an org",
			Usage:       fmt.Sprintf("%s rename-org ORG NEW_ORG", cf.Name),
			Action: func(c *cli.Context) {
				cmd, _ := cmdFactory.GetByCmdName("rename-org")
				cmdRunner.Run(cmd, c)
			},
		},
		{
			Name:        "rename-service",
			Description: "Rename a service instance",
			Usage:       fmt.Sprintf("%s rename-service SERVICE_INSTANCE NEW_SERVICE_INSTANCE", cf.Name),
			Action: func(c *cli.Context) {
				cmd, _ := cmdFactory.GetByCmdName("rename-service")
				cmdRunner.Run(cmd, c)
			},
		},
		{
			Name:        "rename-space",
			Description: "Rename a space",
			Usage:       fmt.Sprintf("%s rename-space SPACE NEW_SPACE", cf.Name),
			Action: func(c *cli.Context) {
				cmd, _ := cmdFactory.GetByCmdName("rename-space")
				cmdRunner.Run(cmd, c)
			},
		},
		{
			Name:        "reserve-domain",
			Description: "Reserve a domain on an org for later use",
			Usage:       fmt.Sprintf("%s reserve-domain ORG DOMAIN", cf.Name),
			Action: func(c *cli.Context) {
				cmd, _ := cmdFactory.GetByCmdName("reserve-domain")
				cmdRunner.Run(cmd, c)
			},
		},
		{
			Name:        "reserve-route",
			Description: "Reserve a url route on a space for later use",
			Usage:       fmt.Sprintf("%s reserve-route SPACE DOMAIN [-n HOSTNAME]", cf.Name),
			Flags: []cli.Flag{
				cli.StringFlag{Name: "n", Value: "", Usage: "Hostname"},
			},
			Action: func(c *cli.Context) {
				cmd, _ := cmdFactory.GetByCmdName("reserve-route")
				cmdRunner.Run(cmd, c)
			},
		},
		{
			Name:        "restart",
			ShortName:   "rs",
			Description: "Restart an app",
			Usage:       fmt.Sprintf("%s restart APP", cf.Name),
			Action: func(c *cli.Context) {
				cmd, _ := cmdFactory.GetByCmdName("restart")
				cmdRunner.Run(cmd, c)
			},
		},
		{
			Name:        "routes",
			ShortName:   "r",
			Description: "List all routes",
			Usage:       fmt.Sprintf("%s routes", cf.Name),
			Action: func(c *cli.Context) {
				cmd, _ := cmdFactory.GetByCmdName("routes")
				cmdRunner.Run(cmd, c)
			},
		},
		{
			Name:        "scale",
			Description: "Change the disk quota, instance count, and memory limit for an app",
			Usage:       fmt.Sprintf("%s scale APP -d DISK -i INSTANCES -m MEMORY", cf.Name),
			Flags: []cli.Flag{
				cli.StringFlag{Name: "d", Value: "", Usage: "disk quota"},
				cli.IntFlag{Name: "i", Value: 0, Usage: "number of instances"},
				cli.StringFlag{Name: "m", Value: "", Usage: "memory limit"},
			},
			Action: func(c *cli.Context) {
				cmd, _ := cmdFactory.GetByCmdName("scale")
				cmdRunner.Run(cmd, c)
			},
		},
		{
			Name:        "service",
			Description: "Show service instance info",
			Usage:       fmt.Sprintf("%s service SERVICE_INSTANCE", cf.Name),
			Action: func(c *cli.Context) {
				cmd, _ := cmdFactory.GetByCmdName("service")
				cmdRunner.Run(cmd, c)
			},
		},
		{
			Name:        "service-auth-tokens",
			Description: "List service auth tokens",
			Usage:       fmt.Sprintf("%s service-auth-tokens", cf.Name),
			Action: func(c *cli.Context) {
				cmd, _ := cmdFactory.GetByCmdName("service-auth-tokens")
				cmdRunner.Run(cmd, c)
			},
		},
		{
			Name:        "services",
			ShortName:   "s",
			Description: "List all services in the target space",
			Usage:       fmt.Sprintf("%s services", cf.Name),
			Action: func(c *cli.Context) {
				cmd, _ := cmdFactory.GetByCmdName("services")
				cmdRunner.Run(cmd, c)
			},
		},
		{
			Name:        "set-env",
			ShortName:   "se",
			Description: "Set an env variable for an app",
			Usage:       fmt.Sprintf("%s set-env APP NAME VALUE", cf.Name),
			Action: func(c *cli.Context) {
				cmd, _ := cmdFactory.GetByCmdName("set-env")
				cmdRunner.Run(cmd, c)
			},
		},
		{
			Name:        "set-quota",
			Description: "Define the quota for an org",
			Usage: fmt.Sprintf("%s set-quota ORG QUOTA\n\n", cf.Name) +
				"TIP:\n" +
				"   Allowable quotas are 'free,' 'paid,' 'runaway,' and 'trial'",
			Action: func(c *cli.Context) {
				cmd, _ := cmdFactory.GetByCmdName("set-quota")
				cmdRunner.Run(cmd, c)
			},
		},
		//		{
		//			Name:        "share-domain",
		//			Description: "Share a domain with all orgs",
		//			Usage:       fmt.Sprintf("%s share-domain DOMAIN", cf.Name),
		//			Action: func(c *cli.Context) {
		//				cmd, _ := cmdFactory.GetByCmdName("share-domain")
		//				cmdRunner.Run(cmd, c)
		//			},
		//		},
		{
			Name:        "space",
			Description: "Show target space's info",
			Usage:       fmt.Sprintf("%s space", cf.Name),
			Action: func(c *cli.Context) {
				cmd, _ := cmdFactory.GetByCmdName("space")
				cmdRunner.Run(cmd, c)
			},
		},
		{
			Name:        "spaces",
			Description: "List all spaces in an org",
			Usage:       fmt.Sprintf("%s spaces", cf.Name),
			Action: func(c *cli.Context) {
				cmd, _ := cmdFactory.GetByCmdName("spaces")
				cmdRunner.Run(cmd, c)
			},
		},
		{
			Name:        "stacks",
			Description: "List all stacks",
			Usage:       fmt.Sprintf("%s stacks", cf.Name),
			Action: func(c *cli.Context) {
				cmd, _ := cmdFactory.GetByCmdName("stacks")
				cmdRunner.Run(cmd, c)
			},
		},
		{
			Name:        "start",
			ShortName:   "st",
			Description: "Start an app",
			Usage:       fmt.Sprintf("%s start APP", cf.Name),
			Action: func(c *cli.Context) {
				cmd, _ := cmdFactory.GetByCmdName("start")
				cmdRunner.Run(cmd, c)
			},
		},
		{
			Name:        "stop",
			ShortName:   "sp",
			Description: "Stop an app",
			Usage:       fmt.Sprintf("%s stop APP", cf.Name),
			Action: func(c *cli.Context) {
				cmd, _ := cmdFactory.GetByCmdName("stop")
				cmdRunner.Run(cmd, c)
			},
		},
		{
			Name:        "target",
			ShortName:   "t",
			Description: "Set or view the targeted org or space",
			Usage:       fmt.Sprintf("%s target [-o ORG] [-s SPACE]", cf.Name),
			Flags: []cli.Flag{
				cli.StringFlag{Name: "o", Value: "", Usage: "organization"},
				cli.StringFlag{Name: "s", Value: "", Usage: "space"},
			},
			Action: func(c *cli.Context) {
				cmd, _ := cmdFactory.GetByCmdName("target")
				cmdRunner.Run(cmd, c)
			},
		},
		{
			Name:        "unbind-service",
			ShortName:   "us",
			Description: "Unbind a service instance from an app",
			Usage:       fmt.Sprintf("%s unbind-service APP SERVICE_INSTANCE", cf.Name),
			Action: func(c *cli.Context) {
				cmd, _ := cmdFactory.GetByCmdName("unbind-service")
				cmdRunner.Run(cmd, c)
			},
		},
		{
			Name:        "unmap-domain",
			Description: "Unmap a domain from a space",
			Usage:       fmt.Sprintf("%s unmap-domain SPACE DOMAIN", cf.Name),
			Action: func(c *cli.Context) {
				cmd, _ := cmdFactory.GetByCmdName("unmap-domain")
				cmdRunner.Run(cmd, c)
			},
		},
		{
			Name:        "unmap-route",
			Description: "Remove a url route from an app",
			Usage:       fmt.Sprintf("%s unmap-route APP DOMAIN [-n HOSTNAME]", cf.Name),
			Flags: []cli.Flag{
				cli.StringFlag{Name: "n", Value: "", Usage: "Hostname"},
			},
			Action: func(c *cli.Context) {
				cmd, _ := cmdFactory.GetByCmdName("unmap-route")
				cmdRunner.Run(cmd, c)
			},
		},
		{
			Name:        "unset-env",
			Description: "Remove an env variable",
			Usage:       fmt.Sprintf("%s unset-env APP NAME", cf.Name),
			Action: func(c *cli.Context) {
				cmd, _ := cmdFactory.GetByCmdName("unset-env")
				cmdRunner.Run(cmd, c)
			},
		},
		{
			Name:        "update-user-provided-service",
			ShortName:   "uups",
			Description: "Update user-provided service name value pairs",
			Usage: fmt.Sprintf("%s update-user-provided-service SERVICE_INSTANCE '{\"name\":\"value\",\"name\":\"value\"}'\n\n", cf.Name) +
				"EXAMPLE:\n" +
				fmt.Sprintf("   %s update-user-provided-service oracle-db-mine '{\"username\":\"admin\",\"password\":\"pa55woRD\"}'", cf.Name),
			Action: func(c *cli.Context) {
				cmd, _ := cmdFactory.GetByCmdName("update-user-provided-service")
				cmdRunner.Run(cmd, c)
			},
		},
	}
	return
}<|MERGE_RESOLUTION|>--- conflicted
+++ resolved
@@ -315,19 +315,6 @@
 				"               [-m MEMORY] [-b URL] [--no-[re]start] [--no-route] [-p PATH]\n" +
 				"               [-s STACK] [-c COMMAND]",
 			Flags: []cli.Flag{
-<<<<<<< HEAD
-				cli.StringFlag{"d", "", "Domain (for example: example.com)"},
-				cli.StringFlag{"n", "", "Hostname (for example: my-subdomain)"},
-				cli.IntFlag{"i", 1, "Number of instances"},
-				cli.StringFlag{"m", "128", "Memory limit (for example: 256, 1G, 1024M)"},
-				cli.StringFlag{"b", "", "Custom buildpack URL (for example: https://github.com/heroku/heroku-buildpack-play.git)"},
-				cli.BoolFlag{"no-start", "Do not start an app after pushing"},
-				cli.BoolFlag{"no-restart", "Do not restart an app after pushing"},
-				cli.BoolFlag{"no-route", "Do not map a route to this app"},
-				cli.StringFlag{"p", "", "Path of app directory or zip file"},
-				cli.StringFlag{"s", "", "Stack to use"},
-				cli.StringFlag{"c", "", "Startup command"},
-=======
 				cli.StringFlag{Name: "d", Value: "", Usage: "Domain (for example: example.com)"},
 				cli.StringFlag{Name: "n", Value: "", Usage: "Hostname (for example: my-subdomain)"},
 				cli.IntFlag{Name: "i", Value: 1, Usage: "Number of instances"},
@@ -335,10 +322,10 @@
 				cli.StringFlag{Name: "b", Value: "", Usage: "Custom buildpack URL (for example: https://github.com/heroku/heroku-buildpack-play.git)"},
 				cli.BoolFlag{Name: "no-start", Usage: "Do not start an app after pushing"},
 				cli.BoolFlag{Name: "no-restart", Usage: "Do not restart an app after pushing"},
+				cli.BoolFlag{Name: "no-route", Usage: "Do not map a route to this app"},
 				cli.StringFlag{Name: "p", Value: "", Usage: "Path of app directory or zip file"},
 				cli.StringFlag{Name: "s", Value: "", Usage: "Stack to use"},
 				cli.StringFlag{Name: "c", Value: "", Usage: "Startup command"},
->>>>>>> 7f5ffefd
 			},
 			Action: func(c *cli.Context) {
 				cmd, _ := cmdFactory.GetByCmdName("push")
