--- conflicted
+++ resolved
@@ -27,17 +27,12 @@
 		privateServicePlan models.ServicePlanFields
 		limitedServicePlan models.ServicePlanFields
 
-<<<<<<< HEAD
 		publicService  models.ServiceOffering
 		mixedService   models.ServiceOffering
 		privateService models.ServiceOffering
-=======
-		publicService models.ServiceOffering
-		mixedService  models.ServiceOffering
 
 		org1 models.Organization
 		org2 models.Organization
->>>>>>> af7b37e8
 	)
 
 	BeforeEach(func() {
